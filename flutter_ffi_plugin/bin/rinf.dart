import 'src/helpers.dart';
import 'src/message.dart';

import 'rinf_config.dart';

Future<void> main(List<String> args) async {
  if (args.length == 0) {
    print("No operation is provided.");
    print("Use `rinf --help` to see all available operations.");
    return;
  }

  final rinfConfig = loadVerifiedRinfConfig("pubspec.yaml");

  switch (args[0]) {
    case "config":
      print(rinfConfig);
      break;
    case "template":
      if (args.contains("--bridge") || args.contains("-b")) {
<<<<<<< HEAD
        await _applyRustTemplate(
          onlyBridge: true,
          messageConfig: rinfConfig.message,
        );
      } else {
        await _applyRustTemplate(messageConfig: rinfConfig.message);
=======
        await applyRustTemplate(onlyBridge: true);
      } else {
        await applyRustTemplate();
>>>>>>> 618ce16a
      }
      break;
    case "message":
      if (args.contains("--watch") || args.contains("-w")) {
<<<<<<< HEAD
        await _watchAndGenerateMessageCode(messageConfig: rinfConfig.message);
      } else {
        await _generateMessageCode(messageConfig: rinfConfig.message);
=======
        await watchAndGenerateMessageCode();
      } else {
        await generateMessageCode();
>>>>>>> 618ce16a
      }
      break;
    case "wasm":
      if (args.contains("--release") || args.contains("-r")) {
        await buildWebassembly(isReleaseMode: true);
      } else {
        await buildWebassembly();
      }
      break;
    case "--help":
    case "-h":
      print("Usage: rinf [arguments]");
      print("Arguments:");
      print("  -h, --help        Shows this usage information.");
      print(
          "  config            Prints the rinf config resolved from the pubspec.yaml with defaults applied.");
      print("  template          Applies Rust template to current project.");
      print("    -b, --bridge    Only applies `bridge` Rust module.");
      print("  message           Generates message code from `.proto` files.");
      print("    -w, --watch     Continuously watches `.proto` files.");
      print("  wasm              Builds webassembly module.");
      print("    -r, --release   Builds in release mode.");
    default:
      print("No such operation is available.");
      print("Use `rinf --help` to see all available operations.");
  }
<<<<<<< HEAD
}

Future<void> _watchAndGenerateMessageCode(
    {required RinfConfigMessage messageConfig}) async {
  final currentDirectory = Directory.current;
  final messagesPath = join(currentDirectory.path, "messages");
  final messagesDirectory = Directory(messagesPath);

  final watcher = PollingDirectoryWatcher(messagesDirectory.path);
  var generated = true;

  print("Started watching `.proto` files...\n${messagesDirectory.path}");

  watcher.events.listen((event) {
    if (event.path.endsWith(".proto") && generated) {
      var eventType = event.type.toString();
      eventType = eventType[0].toUpperCase() + eventType.substring(1);
      final fileRelativePath = relative(event.path, from: messagesPath);
      print("$eventType: $fileRelativePath");
      generated = false;
    }
  });

  while (true) {
    await Future.delayed(Duration(seconds: 1));
    if (!generated) {
      try {
        await _generateMessageCode(silent: true, messageConfig: messageConfig);
        print("Message code generated");
      } catch (error) {
        // When message code generation has failed
      }
      generated = true;
    }
  }
}

/// Creates new folders and files to an existing Flutter project folder.
Future<void> _applyRustTemplate({
  bool onlyBridge = false,
  required RinfConfigMessage messageConfig,
}) async {
  // Get the path of the current project directory
  final flutterProjectPath = Directory.current.path;

  // Get the package directory path
  final packageConfig = await findPackageConfig(Directory.current);
  if (packageConfig == null) {
    return;
  }
  final packageName = 'rinf';
  final package = packageConfig.packages.firstWhere(
    (p) => p.name == packageName,
  );
  final packagePath = package.root.toFilePath();

  // Check if current folder is a Flutter project.
  final mainFile = File('$flutterProjectPath/lib/main.dart');
  final isFlutterProject = await mainFile.exists();
  if (!isFlutterProject) {
    print("\nThis folder doesn't look like a Flutter project. Aborting...\n");
    return;
  }

  // Only copy the bridge module inside the `hub crate if wanted.
  if (onlyBridge) {
    final source = Directory('$packagePath/example/native/hub/src/bridge');
    final destination = Directory('$flutterProjectPath/native/hub/src/bridge');
    if (await destination.exists()) {
      await destination.delete(recursive: true);
    }
    await _copyDirectory(source, destination);
    print("🎉 Rust bridge module is now ready! 🎉");
    return;
  }

  // Copy basic folders needed for Rust to work
  final templateSource = Directory('$packagePath/example/native');
  final templateDestination = Directory('$flutterProjectPath/native');
  await _copyDirectory(templateSource, templateDestination);
  final messagesSource = Directory('$packagePath/example/messages');
  final messagesDestination = Directory('$flutterProjectPath/messages');
  await _copyDirectory(messagesSource, messagesDestination);

  // Create workspace `Cargo.toml`
  final cargoText = '''
# This file is used for telling Rust-related tools
# where various Rust crates are.
# This also unifies `./target` output folder and
# various Rust configurations.

[workspace]
members = ["./native/*"]
resolver = "2"
''';
  final cargoFile = File('$flutterProjectPath/Cargo.toml');
  await cargoFile.writeAsString(cargoText);

  // Disable demonstrations in sample functions
  final sampleFunctionsFile =
      File('$flutterProjectPath/native/hub/src/sample_functions.rs');
  var sampleFunctionsContent = await sampleFunctionsFile.readAsString();
  sampleFunctionsContent = sampleFunctionsContent.replaceAll(
    'SHOULD_DEMONSTRATE: bool = true',
    'SHOULD_DEMONSTRATE: bool = false',
  );
  await sampleFunctionsFile.writeAsString(sampleFunctionsContent);

  // Add some lines to `.gitignore`
  final rustSectionTitle = '# Rust related';
  final messageSectionTitle = '# Generated messages';
  final gitignoreFile = File('$flutterProjectPath/.gitignore');
  if (!(await gitignoreFile.exists())) {
    await gitignoreFile.create(recursive: true);
  }
  final gitignoreContent = await gitignoreFile.readAsString();
  var gitignoreSplitted = gitignoreContent.split('\n\n');
  gitignoreSplitted = gitignoreSplitted.map((s) => s.trim()).toList();
  if (!gitignoreContent.contains(rustSectionTitle)) {
    var text = rustSectionTitle;
    text += '\n' + '.cargo/';
    text += '\n' + 'target/';
    gitignoreSplitted.add(text);
  }
  if (!gitignoreContent.contains(messageSectionTitle)) {
    var text = messageSectionTitle;
    text += '\n' + '*/**/messages/';
    gitignoreSplitted.add(text);
  }
  await gitignoreFile.writeAsString(gitignoreSplitted.join('\n\n') + '\n');

  // Add some guides to `README.md`
  final guideSectionTitle = '## Using Rust Inside Flutter';
  final readmeFile = File('$flutterProjectPath/README.md');
  if (!(await readmeFile.exists())) {
    await readmeFile.create(recursive: true);
  }
  final readmeContent = await readmeFile.readAsString();
  var readmeSplitted = readmeContent.split('\n\n');
  readmeSplitted = readmeSplitted.map((s) => s.trim()).toList();
  if (!readmeContent.contains(guideSectionTitle)) {
    final text = '''
$guideSectionTitle

This project leverages Flutter for GUI and Rust for the backend logic,
utilizing the capabilities of the
[Rinf](https://pub.dev/packages/rinf) framework.

To run and build this app, you need to have
[Flutter SDK](https://docs.flutter.dev/get-started/install)
and [Rust toolchain](https://www.rust-lang.org/tools/install)
installed on your system.
You can check that your system is ready with the commands below.
Note that all the Flutter subcomponents should be installed.

```bash
rustc --version
flutter doctor
```

You also need to have the CLI tool for Rinf ready.

```bash
cargo install rinf
```

Messages sent between Dart and Rust are implemented using Protobuf.
If you have newly cloned the project repository
or made changes to the `.proto` files in the `./messages` directory,
run the following command:

```bash
rinf message
```

Now you can run and build this app just like any other Flutter projects.

```bash
flutter run
```

For detailed instructions on writing Rust and Flutter together,
please refer to Rinf's [documentation](https://rinf.cunarist.com).
''';
    readmeSplitted.add(text);
  }
  await readmeFile.writeAsString(readmeSplitted.join('\n\n') + '\n');

  // Add Dart dependencies
  await Process.run('dart', ['pub', 'add', 'protobuf']);

  // Modify `./lib/main.dart`
  await Process.run('dart', ['format', './lib/main.dart']);
  var mainText = await mainFile.readAsString();
  if (!mainText.contains('package:rinf/rinf.dart')) {
    final lines = mainText.split("\n");
    final lastImportIndex = lines.lastIndexWhere(
      (line) => line.startsWith('import '),
    );
    lines.insert(
      lastImportIndex + 1,
      "import 'package:rinf/rinf.dart';",
    );
    mainText = lines.join("\n");
  }
  if (mainText.contains('main() {')) {
    mainText = mainText.replaceFirst(
      'main() {',
      'main() async {',
    );
  }
  if (!mainText.contains('Rinf.ensureInitialized()')) {
    mainText = mainText.replaceFirst(
      'main() async {',
      'main() async { await Rinf.ensureInitialized();',
    );
  }
  await mainFile.writeAsString(mainText);
  await Process.run('dart', ['format', './lib/main.dart']);

  await _generateMessageCode(silent: true, messageConfig: messageConfig);

  print("🎉 Rust template is now ready! 🎉");
}

Future<void> _copyDirectory(Directory source, Directory destination) async {
  final newDirectory = Directory(destination.path);
  await newDirectory.create(recursive: true);
  await for (final entity in source.list(recursive: false)) {
    final entityName = entity.path.split(Platform.pathSeparator).last;
    if (entity is Directory) {
      final newDirectory = Directory(
        destination.uri.resolve(entityName).toFilePath(),
      );
      await newDirectory.create();
      await _copyDirectory(entity.absolute, newDirectory);
    } else if (entity is File) {
      await entity.copy(
        destination.uri.resolve(entityName).toFilePath(),
      );
    }
  }
}

Future<void> _buildWebassembly({bool isReleaseMode = false}) async {
  // Verify Rust toolchain.
  print("Verifying Rust toolchain for the web." +
      " This might take a while if there are new updates to be installed.");
  await Process.run("rustup", ["toolchain", "install", "nightly"]);
  await Process.run("rustup", [
    "+nightly",
    "component",
    "add",
    "rust-src",
  ]);
  await Process.run("rustup", [
    "+nightly",
    "target",
    "add",
    "wasm32-unknown-unknown",
  ]); // For actual compilation
  await Process.run("rustup", [
    "target",
    "add",
    "wasm32-unknown-unknown",
  ]); // For Rust-analyzer
  await Process.run("cargo", ["install", "wasm-pack"]);
  await Process.run("cargo", ["install", "wasm-bindgen-cli"]);

  // Verify Flutter SDK web server's response headers.
  await _verifyServerHeaders();

  // Prepare the webassembly output path.
  final flutterProjectPath = Directory.current;
  final subPath = './web/pkg';
  final outputPath = flutterProjectPath.uri.resolve(subPath).toFilePath();

  // Build the webassembly module.
  print("Compiling Rust with `wasm-pack`...");
  final compileCommand = await Process.run(
    'wasm-pack',
    [
      '--quiet',
      'build',
      './native/hub',
      '--out-dir', outputPath,
      '--out-name', 'hub',
      '--no-typescript',
      '--target', 'web',
      if (!isReleaseMode) '--dev',
      '--', // Cargo build args comes from here
      '-Z', 'build-std=std,panic_abort',
    ],
    environment: {
      'RUSTUP_TOOLCHAIN': 'nightly',
      'RUSTFLAGS': '-C target-feature=+atomics,+bulk-memory,+mutable-globals',
      if (stdout.supportsAnsiEscapes) 'CARGO_TERM_COLOR': 'always',
    },
  );
  if (compileCommand.exitCode != 0) {
    print(compileCommand.stderr.toString().trim());
    throw Exception('Unable to compile Rust into webassembly');
  }
  print("Saved `.wasm` and `.js` files to `$subPath`.");

  print("🎉 Webassembly module is now ready! 🎉");
}

Future<void> _verifyServerHeaders() async {
  // Get the Flutter SDK's path.
  String flutterPath;
  if (Platform.isWindows) {
    // Windows
    final whereFlutterResult = await Process.run('where', ['flutter']);
    flutterPath = (whereFlutterResult.stdout as String).split('\n').first;
  } else {
    // macOS and Linux
    final whichFlutterResult = await Process.run('which', ['flutter']);
    flutterPath = whichFlutterResult.stdout as String;
  }
  flutterPath = flutterPath.trim();
  flutterPath = await File(flutterPath).resolveSymbolicLinks();
  flutterPath = File(flutterPath).parent.parent.path;

  // Get the server module file's path.
  final serverFile = File(
      '$flutterPath/packages/flutter_tools/lib/src/isolated/devfs_web.dart');
  var serverFileContent = await serverFile.readAsString();

  // Check if the server already includes cross-origin HTTP headers.
  if (serverFileContent.contains('cross-origin-opener-policy')) {
    return;
  }

  // Add the HTTP header code to the server file.
  final lines = serverFileContent.split('\n');
  final serverDeclaredIndex = lines.lastIndexWhere(
    (line) => line.contains('httpServer = await'),
  );
  lines.insert(serverDeclaredIndex + 1, """
httpServer.defaultResponseHeaders.add(
  'cross-origin-opener-policy',
  'same-origin',
);
httpServer.defaultResponseHeaders.add(
  'cross-origin-embedder-policy',
  'require-corp',
);""");
  serverFileContent = lines.join("\n");
  await serverFile.writeAsString(serverFileContent);

  // Remove the stamp file to make it re-generated.
  final flutterToolsStampPath = '$flutterPath/bin/cache/flutter_tools.stamp';
  if (await File(flutterToolsStampPath).exists()) {
    await File(flutterToolsStampPath).delete();
  }
}

Future<void> _generateMessageCode({
  bool silent = false,
  required RinfConfigMessage messageConfig,
}) async {
  // Prepare paths.
  final flutterProjectPath = Directory.current;
  final protoPath =
      flutterProjectPath.uri.resolve(messageConfig.inputDir).toFilePath();
  final rustOutputPath =
      flutterProjectPath.uri.resolve(messageConfig.rustOutputDir).toFilePath();
  final dartOutputPath =
      flutterProjectPath.uri.resolve(messageConfig.rustOutputDir).toFilePath();
  await Directory(rustOutputPath).create(recursive: true);
  await _emptyDirectory(rustOutputPath);
  await Directory(dartOutputPath).create(recursive: true);
  await _emptyDirectory(dartOutputPath);

  // Get the list of `.proto` files.
  final resourcesInFolders = <String, List<String>>{};
  await _collectProtoFiles(
    Directory(protoPath),
    Directory(protoPath),
    resourcesInFolders,
  );

  // Verify `package` statement in `.proto` files.
  // Package name should be the same as the filename
  // because Rust filenames are written with package name
  // and Dart filenames are written with the `.proto` filename.
  for (final entry in resourcesInFolders.entries) {
    final subPath = entry.key;
    final resourceNames = entry.value;
    for (final resourceName in resourceNames) {
      final protoFile = File('$protoPath$subPath/$resourceName.proto');
      final lines = await protoFile.readAsLines();
      List<String> outputLines = [];
      for (var line in lines) {
        final packagePattern = r'^package\s+[a-zA-Z_][a-zA-Z0-9_]*\s*[^=];$';
        if (RegExp(packagePattern).hasMatch(line.trim())) {
          continue;
        } else if (line.trim().startsWith("syntax")) {
          continue;
        } else {
          outputLines.add(line);
        }
      }
      outputLines.insert(0, 'package $resourceName;');
      outputLines.insert(0, 'syntax = "proto3";');
      await protoFile.writeAsString(outputLines.join('\n') + '\n');
    }
  }

  // Generate Rust message files.
  if (!silent) {
    print("Reading message proto types from '${messageConfig.inputDir}'.");
    print("Verifying `protoc-gen-prost` for Rust." +
        " This might take a while if there are new updates to be installed.");
    print(
        "Generating Rust message types into '${messageConfig.rustOutputDir}'.");
    print(
        "Generating Dart message types into '${messageConfig.dartOutputDir}'.");
  }
  final cargoInstallCommand = await Process.run('cargo', [
    'install',
    'protoc-gen-prost',
  ]);
  if (cargoInstallCommand.exitCode != 0) {
    print(cargoInstallCommand.stderr.toString().trim());
    throw Exception('Cannot globally install `protoc-gen-prost` Rust crate');
  }
  for (final entry in resourcesInFolders.entries) {
    final subPath = entry.key;
    final resourceNames = entry.value;
    await Directory('$rustOutputPath$subPath').create(recursive: true);
    if (resourceNames.length == 0) {
      continue;
    }
    final protoPaths = <String>[];
    for (final key in resourcesInFolders.keys) {
      protoPaths.add('--proto_path=$protoPath$key');
    }
    final protocRustResult = await Process.run('protoc', [
      ...protoPaths,
      '--prost_out=$rustOutputPath$subPath',
      ...resourceNames.map((name) => '$name.proto'),
    ]);
    if (protocRustResult.exitCode != 0) {
      print(protocRustResult.stderr.toString().trim());
      throw Exception('Could not compile `.proto` files into Rust');
    }
  }

  // Generate `mod.rs` for `messages` module in Rust.
  for (final entry in resourcesInFolders.entries) {
    final subPath = entry.key;
    final resourceNames = entry.value;
    final modRsLines = resourceNames.map((resourceName) {
      return 'pub mod $resourceName;';
    }).toList();
    for (final otherSubPath in resourcesInFolders.keys) {
      if (otherSubPath != subPath && otherSubPath.contains(subPath)) {
        final relation = otherSubPath
            .replaceFirst(subPath, "")
            .replaceFirst(Platform.pathSeparator, '');
        if (!relation.contains(Platform.pathSeparator)) {
          modRsLines.add('pub mod $relation;');
        }
      }
    }
    final modRsContent = modRsLines.join('\n');
    await File('$rustOutputPath$subPath/mod.rs').writeAsString(modRsContent);
  }

  // Generate Dart message files.
  if (!silent) {
    print("Verifying `protoc_plugin` for Dart." +
        " This might take a while if there are new updates to be installed.");
  }
  final pubGlobalActivateCommand = await Process.run('dart', [
    'pub',
    'global',
    'activate',
    'protoc_plugin',
  ]);
  if (pubGlobalActivateCommand.exitCode != 0) {
    print(pubGlobalActivateCommand.stderr.toString().trim());
    throw Exception('Cannot globally install `protoc_plugin` Dart package');
  }
  final newEnvironment = Map<String, String>.from(Platform.environment);
  final currentPathVariable = newEnvironment['PATH'];
  var pubCacheBinPath = Platform.isWindows
      ? '${Platform.environment['LOCALAPPDATA']}\\Pub\\Cache\\bin'
      : '${Platform.environment['HOME']}/.pub-cache/bin';
  if (Platform.environment["PUB_CACHE"] != null) {
    final binPath = Platform.isWindows ? '\\bin' : '/bin';
    pubCacheBinPath = '${Platform.environment["PUB_CACHE"]}$binPath';
  }
  final separator = Platform.isWindows ? ';' : ':';
  final newPathVariable = currentPathVariable != null
      ? '$currentPathVariable$separator$pubCacheBinPath'
      : pubCacheBinPath;
  newEnvironment['PATH'] = newPathVariable;
  for (final entry in resourcesInFolders.entries) {
    final subPath = entry.key;
    final resourceNames = entry.value;
    await Directory('$dartOutputPath$subPath').create(recursive: true);
    if (resourceNames.length == 0) {
      continue;
    }
    final protoPaths = <String>[];
    for (final key in resourcesInFolders.keys) {
      protoPaths.add('--proto_path=$protoPath$key');
    }
    final protocDartResult = await Process.run(
      'protoc',
      [
        ...protoPaths,
        '--dart_out=$dartOutputPath$subPath',
        ...resourceNames.map((name) => '$name.proto'),
      ],
      environment: newEnvironment,
    );
    if (protocDartResult.exitCode != 0) {
      print(protocDartResult.stderr.toString().trim());
      throw Exception('Could not compile `.proto` files into Dart');
    }
  }

  // Assign Rust resource index to each message module.
  var resourceIndex = 0;
  for (final entry in resourcesInFolders.entries) {
    final subPath = entry.key;
    final resourceNames = entry.value;
    for (final resourceName in resourceNames) {
      _appendLineToFile(
        '$rustOutputPath$subPath/$resourceName.rs',
        'pub const ID: i32 = $resourceIndex;',
      );
      _appendLineToFile(
        '$dartOutputPath$subPath/$resourceName.pb.dart',
        'const ID = $resourceIndex;',
      );
      resourceIndex += 1;
    }
  }

  // Notify that it's done
  if (!silent) {
    print("🎉 Message code in Dart and Rust is now ready! 🎉");
  }
}

Future<void> _emptyDirectory(String directoryPath) async {
  final directory = Directory(directoryPath);

  if (await directory.exists()) {
    await for (final entity in directory.list()) {
      if (entity is File) {
        await entity.delete();
      } else if (entity is Directory) {
        await entity.delete(recursive: true);
      }
    }
  }
}

Future<void> _appendLineToFile(String filePath, String textToAppend) async {
  // Read the existing content of the file
  final file = File(filePath);
  if (!(await file.exists())) {
    await file.create(recursive: true);
  }
  String fileContent = await file.readAsString();

  // Append the new text to the existing content
  fileContent += '\n';
  fileContent += textToAppend;

  // Write the updated content back to the file
  await file.writeAsString(fileContent);
}

Future<void> _collectProtoFiles(
  Directory rootDirectory,
  Directory directory,
  Map<String, List<String>> resourcesInFolders,
) async {
  final resources = <String>[];
  await for (final entity in directory.list()) {
    if (entity is File) {
      final filename = entity.uri.pathSegments.last;
      if (filename.endsWith('.proto')) {
        final parts = filename.split('.');
        parts.removeLast(); // Remove the extension from the filename.
        final fileNameWithoutExtension = parts.join('.');
        resources.add(fileNameWithoutExtension);
      }
    } else if (entity is Directory) {
      await _collectProtoFiles(
        rootDirectory,
        entity,
        resourcesInFolders,
      ); // Recursive call for subdirectories
    }
  }
  final folderPath = directory.path.replaceFirst(rootDirectory.path, '');
  resourcesInFolders[folderPath] = resources;
=======
>>>>>>> 618ce16a
}<|MERGE_RESOLUTION|>--- conflicted
+++ resolved
@@ -18,31 +18,19 @@
       break;
     case "template":
       if (args.contains("--bridge") || args.contains("-b")) {
-<<<<<<< HEAD
         await _applyRustTemplate(
           onlyBridge: true,
           messageConfig: rinfConfig.message,
         );
       } else {
         await _applyRustTemplate(messageConfig: rinfConfig.message);
-=======
-        await applyRustTemplate(onlyBridge: true);
-      } else {
-        await applyRustTemplate();
->>>>>>> 618ce16a
       }
       break;
     case "message":
       if (args.contains("--watch") || args.contains("-w")) {
-<<<<<<< HEAD
         await _watchAndGenerateMessageCode(messageConfig: rinfConfig.message);
       } else {
         await _generateMessageCode(messageConfig: rinfConfig.message);
-=======
-        await watchAndGenerateMessageCode();
-      } else {
-        await generateMessageCode();
->>>>>>> 618ce16a
       }
       break;
     case "wasm":
@@ -69,612 +57,4 @@
       print("No such operation is available.");
       print("Use `rinf --help` to see all available operations.");
   }
-<<<<<<< HEAD
-}
-
-Future<void> _watchAndGenerateMessageCode(
-    {required RinfConfigMessage messageConfig}) async {
-  final currentDirectory = Directory.current;
-  final messagesPath = join(currentDirectory.path, "messages");
-  final messagesDirectory = Directory(messagesPath);
-
-  final watcher = PollingDirectoryWatcher(messagesDirectory.path);
-  var generated = true;
-
-  print("Started watching `.proto` files...\n${messagesDirectory.path}");
-
-  watcher.events.listen((event) {
-    if (event.path.endsWith(".proto") && generated) {
-      var eventType = event.type.toString();
-      eventType = eventType[0].toUpperCase() + eventType.substring(1);
-      final fileRelativePath = relative(event.path, from: messagesPath);
-      print("$eventType: $fileRelativePath");
-      generated = false;
-    }
-  });
-
-  while (true) {
-    await Future.delayed(Duration(seconds: 1));
-    if (!generated) {
-      try {
-        await _generateMessageCode(silent: true, messageConfig: messageConfig);
-        print("Message code generated");
-      } catch (error) {
-        // When message code generation has failed
-      }
-      generated = true;
-    }
-  }
-}
-
-/// Creates new folders and files to an existing Flutter project folder.
-Future<void> _applyRustTemplate({
-  bool onlyBridge = false,
-  required RinfConfigMessage messageConfig,
-}) async {
-  // Get the path of the current project directory
-  final flutterProjectPath = Directory.current.path;
-
-  // Get the package directory path
-  final packageConfig = await findPackageConfig(Directory.current);
-  if (packageConfig == null) {
-    return;
-  }
-  final packageName = 'rinf';
-  final package = packageConfig.packages.firstWhere(
-    (p) => p.name == packageName,
-  );
-  final packagePath = package.root.toFilePath();
-
-  // Check if current folder is a Flutter project.
-  final mainFile = File('$flutterProjectPath/lib/main.dart');
-  final isFlutterProject = await mainFile.exists();
-  if (!isFlutterProject) {
-    print("\nThis folder doesn't look like a Flutter project. Aborting...\n");
-    return;
-  }
-
-  // Only copy the bridge module inside the `hub crate if wanted.
-  if (onlyBridge) {
-    final source = Directory('$packagePath/example/native/hub/src/bridge');
-    final destination = Directory('$flutterProjectPath/native/hub/src/bridge');
-    if (await destination.exists()) {
-      await destination.delete(recursive: true);
-    }
-    await _copyDirectory(source, destination);
-    print("🎉 Rust bridge module is now ready! 🎉");
-    return;
-  }
-
-  // Copy basic folders needed for Rust to work
-  final templateSource = Directory('$packagePath/example/native');
-  final templateDestination = Directory('$flutterProjectPath/native');
-  await _copyDirectory(templateSource, templateDestination);
-  final messagesSource = Directory('$packagePath/example/messages');
-  final messagesDestination = Directory('$flutterProjectPath/messages');
-  await _copyDirectory(messagesSource, messagesDestination);
-
-  // Create workspace `Cargo.toml`
-  final cargoText = '''
-# This file is used for telling Rust-related tools
-# where various Rust crates are.
-# This also unifies `./target` output folder and
-# various Rust configurations.
-
-[workspace]
-members = ["./native/*"]
-resolver = "2"
-''';
-  final cargoFile = File('$flutterProjectPath/Cargo.toml');
-  await cargoFile.writeAsString(cargoText);
-
-  // Disable demonstrations in sample functions
-  final sampleFunctionsFile =
-      File('$flutterProjectPath/native/hub/src/sample_functions.rs');
-  var sampleFunctionsContent = await sampleFunctionsFile.readAsString();
-  sampleFunctionsContent = sampleFunctionsContent.replaceAll(
-    'SHOULD_DEMONSTRATE: bool = true',
-    'SHOULD_DEMONSTRATE: bool = false',
-  );
-  await sampleFunctionsFile.writeAsString(sampleFunctionsContent);
-
-  // Add some lines to `.gitignore`
-  final rustSectionTitle = '# Rust related';
-  final messageSectionTitle = '# Generated messages';
-  final gitignoreFile = File('$flutterProjectPath/.gitignore');
-  if (!(await gitignoreFile.exists())) {
-    await gitignoreFile.create(recursive: true);
-  }
-  final gitignoreContent = await gitignoreFile.readAsString();
-  var gitignoreSplitted = gitignoreContent.split('\n\n');
-  gitignoreSplitted = gitignoreSplitted.map((s) => s.trim()).toList();
-  if (!gitignoreContent.contains(rustSectionTitle)) {
-    var text = rustSectionTitle;
-    text += '\n' + '.cargo/';
-    text += '\n' + 'target/';
-    gitignoreSplitted.add(text);
-  }
-  if (!gitignoreContent.contains(messageSectionTitle)) {
-    var text = messageSectionTitle;
-    text += '\n' + '*/**/messages/';
-    gitignoreSplitted.add(text);
-  }
-  await gitignoreFile.writeAsString(gitignoreSplitted.join('\n\n') + '\n');
-
-  // Add some guides to `README.md`
-  final guideSectionTitle = '## Using Rust Inside Flutter';
-  final readmeFile = File('$flutterProjectPath/README.md');
-  if (!(await readmeFile.exists())) {
-    await readmeFile.create(recursive: true);
-  }
-  final readmeContent = await readmeFile.readAsString();
-  var readmeSplitted = readmeContent.split('\n\n');
-  readmeSplitted = readmeSplitted.map((s) => s.trim()).toList();
-  if (!readmeContent.contains(guideSectionTitle)) {
-    final text = '''
-$guideSectionTitle
-
-This project leverages Flutter for GUI and Rust for the backend logic,
-utilizing the capabilities of the
-[Rinf](https://pub.dev/packages/rinf) framework.
-
-To run and build this app, you need to have
-[Flutter SDK](https://docs.flutter.dev/get-started/install)
-and [Rust toolchain](https://www.rust-lang.org/tools/install)
-installed on your system.
-You can check that your system is ready with the commands below.
-Note that all the Flutter subcomponents should be installed.
-
-```bash
-rustc --version
-flutter doctor
-```
-
-You also need to have the CLI tool for Rinf ready.
-
-```bash
-cargo install rinf
-```
-
-Messages sent between Dart and Rust are implemented using Protobuf.
-If you have newly cloned the project repository
-or made changes to the `.proto` files in the `./messages` directory,
-run the following command:
-
-```bash
-rinf message
-```
-
-Now you can run and build this app just like any other Flutter projects.
-
-```bash
-flutter run
-```
-
-For detailed instructions on writing Rust and Flutter together,
-please refer to Rinf's [documentation](https://rinf.cunarist.com).
-''';
-    readmeSplitted.add(text);
-  }
-  await readmeFile.writeAsString(readmeSplitted.join('\n\n') + '\n');
-
-  // Add Dart dependencies
-  await Process.run('dart', ['pub', 'add', 'protobuf']);
-
-  // Modify `./lib/main.dart`
-  await Process.run('dart', ['format', './lib/main.dart']);
-  var mainText = await mainFile.readAsString();
-  if (!mainText.contains('package:rinf/rinf.dart')) {
-    final lines = mainText.split("\n");
-    final lastImportIndex = lines.lastIndexWhere(
-      (line) => line.startsWith('import '),
-    );
-    lines.insert(
-      lastImportIndex + 1,
-      "import 'package:rinf/rinf.dart';",
-    );
-    mainText = lines.join("\n");
-  }
-  if (mainText.contains('main() {')) {
-    mainText = mainText.replaceFirst(
-      'main() {',
-      'main() async {',
-    );
-  }
-  if (!mainText.contains('Rinf.ensureInitialized()')) {
-    mainText = mainText.replaceFirst(
-      'main() async {',
-      'main() async { await Rinf.ensureInitialized();',
-    );
-  }
-  await mainFile.writeAsString(mainText);
-  await Process.run('dart', ['format', './lib/main.dart']);
-
-  await _generateMessageCode(silent: true, messageConfig: messageConfig);
-
-  print("🎉 Rust template is now ready! 🎉");
-}
-
-Future<void> _copyDirectory(Directory source, Directory destination) async {
-  final newDirectory = Directory(destination.path);
-  await newDirectory.create(recursive: true);
-  await for (final entity in source.list(recursive: false)) {
-    final entityName = entity.path.split(Platform.pathSeparator).last;
-    if (entity is Directory) {
-      final newDirectory = Directory(
-        destination.uri.resolve(entityName).toFilePath(),
-      );
-      await newDirectory.create();
-      await _copyDirectory(entity.absolute, newDirectory);
-    } else if (entity is File) {
-      await entity.copy(
-        destination.uri.resolve(entityName).toFilePath(),
-      );
-    }
-  }
-}
-
-Future<void> _buildWebassembly({bool isReleaseMode = false}) async {
-  // Verify Rust toolchain.
-  print("Verifying Rust toolchain for the web." +
-      " This might take a while if there are new updates to be installed.");
-  await Process.run("rustup", ["toolchain", "install", "nightly"]);
-  await Process.run("rustup", [
-    "+nightly",
-    "component",
-    "add",
-    "rust-src",
-  ]);
-  await Process.run("rustup", [
-    "+nightly",
-    "target",
-    "add",
-    "wasm32-unknown-unknown",
-  ]); // For actual compilation
-  await Process.run("rustup", [
-    "target",
-    "add",
-    "wasm32-unknown-unknown",
-  ]); // For Rust-analyzer
-  await Process.run("cargo", ["install", "wasm-pack"]);
-  await Process.run("cargo", ["install", "wasm-bindgen-cli"]);
-
-  // Verify Flutter SDK web server's response headers.
-  await _verifyServerHeaders();
-
-  // Prepare the webassembly output path.
-  final flutterProjectPath = Directory.current;
-  final subPath = './web/pkg';
-  final outputPath = flutterProjectPath.uri.resolve(subPath).toFilePath();
-
-  // Build the webassembly module.
-  print("Compiling Rust with `wasm-pack`...");
-  final compileCommand = await Process.run(
-    'wasm-pack',
-    [
-      '--quiet',
-      'build',
-      './native/hub',
-      '--out-dir', outputPath,
-      '--out-name', 'hub',
-      '--no-typescript',
-      '--target', 'web',
-      if (!isReleaseMode) '--dev',
-      '--', // Cargo build args comes from here
-      '-Z', 'build-std=std,panic_abort',
-    ],
-    environment: {
-      'RUSTUP_TOOLCHAIN': 'nightly',
-      'RUSTFLAGS': '-C target-feature=+atomics,+bulk-memory,+mutable-globals',
-      if (stdout.supportsAnsiEscapes) 'CARGO_TERM_COLOR': 'always',
-    },
-  );
-  if (compileCommand.exitCode != 0) {
-    print(compileCommand.stderr.toString().trim());
-    throw Exception('Unable to compile Rust into webassembly');
-  }
-  print("Saved `.wasm` and `.js` files to `$subPath`.");
-
-  print("🎉 Webassembly module is now ready! 🎉");
-}
-
-Future<void> _verifyServerHeaders() async {
-  // Get the Flutter SDK's path.
-  String flutterPath;
-  if (Platform.isWindows) {
-    // Windows
-    final whereFlutterResult = await Process.run('where', ['flutter']);
-    flutterPath = (whereFlutterResult.stdout as String).split('\n').first;
-  } else {
-    // macOS and Linux
-    final whichFlutterResult = await Process.run('which', ['flutter']);
-    flutterPath = whichFlutterResult.stdout as String;
-  }
-  flutterPath = flutterPath.trim();
-  flutterPath = await File(flutterPath).resolveSymbolicLinks();
-  flutterPath = File(flutterPath).parent.parent.path;
-
-  // Get the server module file's path.
-  final serverFile = File(
-      '$flutterPath/packages/flutter_tools/lib/src/isolated/devfs_web.dart');
-  var serverFileContent = await serverFile.readAsString();
-
-  // Check if the server already includes cross-origin HTTP headers.
-  if (serverFileContent.contains('cross-origin-opener-policy')) {
-    return;
-  }
-
-  // Add the HTTP header code to the server file.
-  final lines = serverFileContent.split('\n');
-  final serverDeclaredIndex = lines.lastIndexWhere(
-    (line) => line.contains('httpServer = await'),
-  );
-  lines.insert(serverDeclaredIndex + 1, """
-httpServer.defaultResponseHeaders.add(
-  'cross-origin-opener-policy',
-  'same-origin',
-);
-httpServer.defaultResponseHeaders.add(
-  'cross-origin-embedder-policy',
-  'require-corp',
-);""");
-  serverFileContent = lines.join("\n");
-  await serverFile.writeAsString(serverFileContent);
-
-  // Remove the stamp file to make it re-generated.
-  final flutterToolsStampPath = '$flutterPath/bin/cache/flutter_tools.stamp';
-  if (await File(flutterToolsStampPath).exists()) {
-    await File(flutterToolsStampPath).delete();
-  }
-}
-
-Future<void> _generateMessageCode({
-  bool silent = false,
-  required RinfConfigMessage messageConfig,
-}) async {
-  // Prepare paths.
-  final flutterProjectPath = Directory.current;
-  final protoPath =
-      flutterProjectPath.uri.resolve(messageConfig.inputDir).toFilePath();
-  final rustOutputPath =
-      flutterProjectPath.uri.resolve(messageConfig.rustOutputDir).toFilePath();
-  final dartOutputPath =
-      flutterProjectPath.uri.resolve(messageConfig.rustOutputDir).toFilePath();
-  await Directory(rustOutputPath).create(recursive: true);
-  await _emptyDirectory(rustOutputPath);
-  await Directory(dartOutputPath).create(recursive: true);
-  await _emptyDirectory(dartOutputPath);
-
-  // Get the list of `.proto` files.
-  final resourcesInFolders = <String, List<String>>{};
-  await _collectProtoFiles(
-    Directory(protoPath),
-    Directory(protoPath),
-    resourcesInFolders,
-  );
-
-  // Verify `package` statement in `.proto` files.
-  // Package name should be the same as the filename
-  // because Rust filenames are written with package name
-  // and Dart filenames are written with the `.proto` filename.
-  for (final entry in resourcesInFolders.entries) {
-    final subPath = entry.key;
-    final resourceNames = entry.value;
-    for (final resourceName in resourceNames) {
-      final protoFile = File('$protoPath$subPath/$resourceName.proto');
-      final lines = await protoFile.readAsLines();
-      List<String> outputLines = [];
-      for (var line in lines) {
-        final packagePattern = r'^package\s+[a-zA-Z_][a-zA-Z0-9_]*\s*[^=];$';
-        if (RegExp(packagePattern).hasMatch(line.trim())) {
-          continue;
-        } else if (line.trim().startsWith("syntax")) {
-          continue;
-        } else {
-          outputLines.add(line);
-        }
-      }
-      outputLines.insert(0, 'package $resourceName;');
-      outputLines.insert(0, 'syntax = "proto3";');
-      await protoFile.writeAsString(outputLines.join('\n') + '\n');
-    }
-  }
-
-  // Generate Rust message files.
-  if (!silent) {
-    print("Reading message proto types from '${messageConfig.inputDir}'.");
-    print("Verifying `protoc-gen-prost` for Rust." +
-        " This might take a while if there are new updates to be installed.");
-    print(
-        "Generating Rust message types into '${messageConfig.rustOutputDir}'.");
-    print(
-        "Generating Dart message types into '${messageConfig.dartOutputDir}'.");
-  }
-  final cargoInstallCommand = await Process.run('cargo', [
-    'install',
-    'protoc-gen-prost',
-  ]);
-  if (cargoInstallCommand.exitCode != 0) {
-    print(cargoInstallCommand.stderr.toString().trim());
-    throw Exception('Cannot globally install `protoc-gen-prost` Rust crate');
-  }
-  for (final entry in resourcesInFolders.entries) {
-    final subPath = entry.key;
-    final resourceNames = entry.value;
-    await Directory('$rustOutputPath$subPath').create(recursive: true);
-    if (resourceNames.length == 0) {
-      continue;
-    }
-    final protoPaths = <String>[];
-    for (final key in resourcesInFolders.keys) {
-      protoPaths.add('--proto_path=$protoPath$key');
-    }
-    final protocRustResult = await Process.run('protoc', [
-      ...protoPaths,
-      '--prost_out=$rustOutputPath$subPath',
-      ...resourceNames.map((name) => '$name.proto'),
-    ]);
-    if (protocRustResult.exitCode != 0) {
-      print(protocRustResult.stderr.toString().trim());
-      throw Exception('Could not compile `.proto` files into Rust');
-    }
-  }
-
-  // Generate `mod.rs` for `messages` module in Rust.
-  for (final entry in resourcesInFolders.entries) {
-    final subPath = entry.key;
-    final resourceNames = entry.value;
-    final modRsLines = resourceNames.map((resourceName) {
-      return 'pub mod $resourceName;';
-    }).toList();
-    for (final otherSubPath in resourcesInFolders.keys) {
-      if (otherSubPath != subPath && otherSubPath.contains(subPath)) {
-        final relation = otherSubPath
-            .replaceFirst(subPath, "")
-            .replaceFirst(Platform.pathSeparator, '');
-        if (!relation.contains(Platform.pathSeparator)) {
-          modRsLines.add('pub mod $relation;');
-        }
-      }
-    }
-    final modRsContent = modRsLines.join('\n');
-    await File('$rustOutputPath$subPath/mod.rs').writeAsString(modRsContent);
-  }
-
-  // Generate Dart message files.
-  if (!silent) {
-    print("Verifying `protoc_plugin` for Dart." +
-        " This might take a while if there are new updates to be installed.");
-  }
-  final pubGlobalActivateCommand = await Process.run('dart', [
-    'pub',
-    'global',
-    'activate',
-    'protoc_plugin',
-  ]);
-  if (pubGlobalActivateCommand.exitCode != 0) {
-    print(pubGlobalActivateCommand.stderr.toString().trim());
-    throw Exception('Cannot globally install `protoc_plugin` Dart package');
-  }
-  final newEnvironment = Map<String, String>.from(Platform.environment);
-  final currentPathVariable = newEnvironment['PATH'];
-  var pubCacheBinPath = Platform.isWindows
-      ? '${Platform.environment['LOCALAPPDATA']}\\Pub\\Cache\\bin'
-      : '${Platform.environment['HOME']}/.pub-cache/bin';
-  if (Platform.environment["PUB_CACHE"] != null) {
-    final binPath = Platform.isWindows ? '\\bin' : '/bin';
-    pubCacheBinPath = '${Platform.environment["PUB_CACHE"]}$binPath';
-  }
-  final separator = Platform.isWindows ? ';' : ':';
-  final newPathVariable = currentPathVariable != null
-      ? '$currentPathVariable$separator$pubCacheBinPath'
-      : pubCacheBinPath;
-  newEnvironment['PATH'] = newPathVariable;
-  for (final entry in resourcesInFolders.entries) {
-    final subPath = entry.key;
-    final resourceNames = entry.value;
-    await Directory('$dartOutputPath$subPath').create(recursive: true);
-    if (resourceNames.length == 0) {
-      continue;
-    }
-    final protoPaths = <String>[];
-    for (final key in resourcesInFolders.keys) {
-      protoPaths.add('--proto_path=$protoPath$key');
-    }
-    final protocDartResult = await Process.run(
-      'protoc',
-      [
-        ...protoPaths,
-        '--dart_out=$dartOutputPath$subPath',
-        ...resourceNames.map((name) => '$name.proto'),
-      ],
-      environment: newEnvironment,
-    );
-    if (protocDartResult.exitCode != 0) {
-      print(protocDartResult.stderr.toString().trim());
-      throw Exception('Could not compile `.proto` files into Dart');
-    }
-  }
-
-  // Assign Rust resource index to each message module.
-  var resourceIndex = 0;
-  for (final entry in resourcesInFolders.entries) {
-    final subPath = entry.key;
-    final resourceNames = entry.value;
-    for (final resourceName in resourceNames) {
-      _appendLineToFile(
-        '$rustOutputPath$subPath/$resourceName.rs',
-        'pub const ID: i32 = $resourceIndex;',
-      );
-      _appendLineToFile(
-        '$dartOutputPath$subPath/$resourceName.pb.dart',
-        'const ID = $resourceIndex;',
-      );
-      resourceIndex += 1;
-    }
-  }
-
-  // Notify that it's done
-  if (!silent) {
-    print("🎉 Message code in Dart and Rust is now ready! 🎉");
-  }
-}
-
-Future<void> _emptyDirectory(String directoryPath) async {
-  final directory = Directory(directoryPath);
-
-  if (await directory.exists()) {
-    await for (final entity in directory.list()) {
-      if (entity is File) {
-        await entity.delete();
-      } else if (entity is Directory) {
-        await entity.delete(recursive: true);
-      }
-    }
-  }
-}
-
-Future<void> _appendLineToFile(String filePath, String textToAppend) async {
-  // Read the existing content of the file
-  final file = File(filePath);
-  if (!(await file.exists())) {
-    await file.create(recursive: true);
-  }
-  String fileContent = await file.readAsString();
-
-  // Append the new text to the existing content
-  fileContent += '\n';
-  fileContent += textToAppend;
-
-  // Write the updated content back to the file
-  await file.writeAsString(fileContent);
-}
-
-Future<void> _collectProtoFiles(
-  Directory rootDirectory,
-  Directory directory,
-  Map<String, List<String>> resourcesInFolders,
-) async {
-  final resources = <String>[];
-  await for (final entity in directory.list()) {
-    if (entity is File) {
-      final filename = entity.uri.pathSegments.last;
-      if (filename.endsWith('.proto')) {
-        final parts = filename.split('.');
-        parts.removeLast(); // Remove the extension from the filename.
-        final fileNameWithoutExtension = parts.join('.');
-        resources.add(fileNameWithoutExtension);
-      }
-    } else if (entity is Directory) {
-      await _collectProtoFiles(
-        rootDirectory,
-        entity,
-        resourcesInFolders,
-      ); // Recursive call for subdirectories
-    }
-  }
-  final folderPath = directory.path.replaceFirst(rootDirectory.path, '');
-  resourcesInFolders[folderPath] = resources;
-=======
->>>>>>> 618ce16a
 }