[package]
name = "rinf"
version = "6.12.1"
edition = "2021"
license = "MIT"
description = "Rust for native business logic, Flutter for flexible and beautiful GUI"
repository = "https://github.com/cunarist/rinf"
documentation = "https://rinf.cunarist.com"
rust-version = "1.70"

[features]
multi-worker = ["tokio/rt-multi-thread"]
show-backtrace = ["backtrace"]

[target.'cfg(not(target_family = "wasm"))'.dependencies]
os-thread-local = "0.1.3"
backtrace = { version = "0.3.69", optional = true }
protoc-prebuilt = "0.3.0"
home = "0.5.9"
which = "6.0.0"
<<<<<<< HEAD
allo-isolate = "0.1.24"
bevy_ecs = { version = "0.13", optional = true }
=======
allo-isolate = "0.1.25"
tokio = { version = "1", features = ["rt"] }
>>>>>>> 1a38f710

[target.'cfg(target_family = "wasm")'.dependencies]
js-sys = "0.3.69"
wasm-bindgen = "0.2.92"
<<<<<<< HEAD
bevy_ecs = { version = "0.13", optional = true }

[features]
bevy = ["dep:bevy_ecs"]
=======
wasm-bindgen-futures = "0.4.42"
>>>>>>> 1a38f710
<|MERGE_RESOLUTION|>--- conflicted
+++ resolved
@@ -11,6 +11,7 @@
 [features]
 multi-worker = ["tokio/rt-multi-thread"]
 show-backtrace = ["backtrace"]
+bevy = ["dep:bevy_ecs"]
 
 [target.'cfg(not(target_family = "wasm"))'.dependencies]
 os-thread-local = "0.1.3"
@@ -18,22 +19,12 @@
 protoc-prebuilt = "0.3.0"
 home = "0.5.9"
 which = "6.0.0"
-<<<<<<< HEAD
-allo-isolate = "0.1.24"
-bevy_ecs = { version = "0.13", optional = true }
-=======
 allo-isolate = "0.1.25"
 tokio = { version = "1", features = ["rt"] }
->>>>>>> 1a38f710
+bevy_ecs = { version = "0.13", optional = true }
 
 [target.'cfg(target_family = "wasm")'.dependencies]
 js-sys = "0.3.69"
 wasm-bindgen = "0.2.92"
-<<<<<<< HEAD
-bevy_ecs = { version = "0.13", optional = true }
-
-[features]
-bevy = ["dep:bevy_ecs"]
-=======
 wasm-bindgen-futures = "0.4.42"
->>>>>>> 1a38f710
+bevy_ecs = { version = "0.13", optional = true }